--- conflicted
+++ resolved
@@ -1,10 +1,7 @@
 '''
 Created on October 24, 2018
 
-<<<<<<< HEAD
-=======
-@author: Alejandro Molina
->>>>>>> aa6d1186
+
 @author: Claas Voelcker
 '''
 import numpy as np
@@ -22,32 +19,16 @@
 
 def piecewise_bottom_up_ll(node, data=None, dtype=np.float64):
     probs = piecewise_likelihood(node, data=data, dtype=dtype)
-
     mpe_ids = np.isnan(data[:, node.scope[0]])
     probs[mpe_ids] = piecewise_mode(node)
-<<<<<<< HEAD
 
     return probs
 
 
 def piecewise_top_down(node, input_vals, data=None):
     get_mpe_top_down_leaf(node, input_vals, data=data, mode=piecewise_mode(node))
-=======
->>>>>>> aa6d1186
 
-    return probs
-
-<<<<<<< HEAD
-=======
-
-def piecewise_top_down(node, input_vals, data=None):
-    get_mpe_top_down_leaf(node, input_vals, data=data, mode=piecewise_mode(node))
 
 
 def add_piecewise_mpe_support():
-    add_node_mpe(PiecewiseLinear, mpe_leaf)
-
-
->>>>>>> aa6d1186
-def add_piecewise_mpe_support():
     add_node_mpe(PiecewiseLinear, piecewise_bottom_up_ll, piecewise_top_down)